--- conflicted
+++ resolved
@@ -888,7 +888,6 @@
 
     /*
      * Register generic input plugin metrics
-<<<<<<< HEAD
      * -------------------------------------
      */
 
@@ -974,25 +973,6 @@
         cmt_gauge_set(ins->cmt_storage_chunks_busy_bytes, ts, 0, 1, (char *[]) {name});
     }
 
-    /* --- OLD Metrics ---*/
-=======
-     */
-
-    /* fluentbit_input_bytes_total */
-    ins->cmt_bytes = cmt_counter_create(ins->cmt,
-                                        "fluentbit", "input", "bytes_total",
-                                        "Number of input bytes.",
-                                        1, (char *[]) {"name"});
-    cmt_counter_set(ins->cmt_bytes, ts, 0, 1, (char *[]) {name});
-
-    /* fluentbit_input_records_total */
-    ins->cmt_records = cmt_counter_create(ins->cmt,
-                                        "fluentbit", "input", "records_total",
-                                        "Number of input records.",
-                                        1, (char *[]) {"name"});
-    cmt_counter_set(ins->cmt_records, ts, 0, 1, (char *[]) {name});
-
-
     if (ins->storage_type == FLB_STORAGE_MEMRB) {
         /* fluentbit_input_memrb_dropped_chunks */
         ins->cmt_memrb_dropped_chunks = cmt_counter_create(ins->cmt,
@@ -1014,7 +994,6 @@
     }
 
     /* OLD Metrics */
->>>>>>> dcd5ed2b
     ins->metrics = flb_metrics_create(name);
     if (ins->metrics) {
         flb_metrics_add(FLB_METRIC_N_RECORDS, "records", ins->metrics);
