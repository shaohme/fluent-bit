--- conflicted
+++ resolved
@@ -71,14 +71,11 @@
   flb_event.c
   flb_base64.c
   flb_ring_buffer.c
-<<<<<<< HEAD
   flb_processor.c
-=======
   flb_log_event_decoder.c
   flb_log_event_encoder.c
   flb_log_event_encoder_primitives.c
   flb_log_event_encoder_dynamic_field.c
->>>>>>> cfcf9d4a
   )
 
 # Config format
