/* -*- Mode: C; tab-width: 4; indent-tabs-mode: nil; c-basic-offset: 4 -*- */

/*  Fluent Bit
 *  ==========
 *  Copyright (C) 2015-2022 The Fluent Bit Authors
 *
 *  Licensed under the Apache License, Version 2.0 (the "License");
 *  you may not use this file except in compliance with the License.
 *  You may obtain a copy of the License at
 *
 *      http://www.apache.org/licenses/LICENSE-2.0
 *
 *  Unless required by applicable law or agreed to in writing, software
 *  distributed under the License is distributed on an "AS IS" BASIS,
 *  WITHOUT WARRANTIES OR CONDITIONS OF ANY KIND, either express or implied.
 *  See the License for the specific language governing permissions and
 *  limitations under the License.
 */

#include <stdio.h>
#include <stdlib.h>
#include <sys/types.h>
#include <sys/stat.h>
#include <fcntl.h>

#include <fluent-bit/flb_info.h>
#include <fluent-bit/flb_compat.h>
#include <fluent-bit/flb_input.h>
#include <fluent-bit/flb_input_plugin.h>
#include <fluent-bit/flb_config.h>
#include <fluent-bit/flb_config_map.h>
#include <fluent-bit/flb_error.h>
#include <fluent-bit/flb_utils.h>
#include <fluent-bit/flb_file.h>

#include "tail.h"
#include "tail_fs.h"
#include "tail_db.h"
#include "tail_file.h"
#include "tail_scan.h"
#include "tail_signal.h"
#include "tail_config.h"
#include "tail_dockermode.h"
#include "tail_multiline.h"

static inline int consume_byte(flb_pipefd_t fd)
{
    int ret;
    uint64_t val;

    /* We need to consume the byte */
    ret = flb_pipe_r(fd, (char *) &val, sizeof(val));
    if (ret <= 0) {
        flb_errno();
        return -1;
    }

    return 0;
}

/* cb_collect callback */
static int in_tail_collect_pending(struct flb_input_instance *ins,
                                   struct flb_config *config, void *in_context)
{
    int ret;
    int active = 0;
    struct mk_list *tmp;
    struct mk_list *head;
    struct flb_tail_config *ctx = in_context;
    struct flb_tail_file *file;
    struct flb_file_stat st;
    uint64_t pre;
    uint64_t total_processed = 0;

    /* Iterate promoted event files with pending bytes */
    mk_list_foreach_safe(head, tmp, &ctx->files_event) {
        file = mk_list_entry(head, struct flb_tail_file, _head);

<<<<<<< HEAD
        if (file->watch_fd == -1) {
            /* Gather current file size */
            ret = flb_file_fstat(file->fd, &st);
=======
        if (file->watch_fd == -1 ||
            (file->offset >= file->size)) {
            ret = fstat(file->fd, &st);

>>>>>>> 92e0435f
            if (ret == -1) {
                flb_errno();
                flb_tail_file_remove(file);
                continue;
            }
<<<<<<< HEAD
            file->size = st.size;
=======

            file->size = st.st_size;
>>>>>>> 92e0435f
            file->pending_bytes = (file->size - file->offset);
        }
        else {
            memset(&st, 0, sizeof(struct flb_file_stat));
        }

        if (file->pending_bytes <= 0) {
            file->pending_bytes = (file->size - file->offset);
        }

        if (file->pending_bytes <= 0) {
            continue;
        }

        if (ctx->event_batch_size > 0 &&
            total_processed >= ctx->event_batch_size) {
            break;
        }

        /* get initial offset to calculate the number of processed bytes later */
        pre = file->offset;

        ret = flb_tail_file_chunk(file);

        /* Update the total number of bytes processed */
        if (file->offset > pre) {
            total_processed += (file->offset - pre);
        }

        switch (ret) {
        case FLB_TAIL_ERROR:
            /* Could not longer read the file */
            flb_tail_file_remove(file);
            break;
        case FLB_TAIL_OK:
        case FLB_TAIL_BUSY:
            /*
             * Adjust counter to verify if we need a further read(2) later.
             * For more details refer to tail_fs_inotify.c:96.
             */
<<<<<<< HEAD
            if (file->offset < st.size) {
                file->pending_bytes = (st.size - file->offset);
=======
            if (file->offset < file->size) {
                file->pending_bytes = (file->size - file->offset);
>>>>>>> 92e0435f
                active++;
            }
            else {
                file->pending_bytes = 0;
            }
            break;
        }
    }

    /* If no more active files, consume pending signal so we don't get called again. */
    if (active == 0) {
        tail_consume_pending(ctx);
    }

    return 0;
}

/* cb_collect callback */
static int in_tail_collect_static(struct flb_input_instance *ins,
                                  struct flb_config *config, void *in_context)
{
    int ret;
    int active = 0;
    int pre_size;
    int pos_size;
    int alter_size = 0;
    int completed = FLB_FALSE;
    char s_size[32];
    struct mk_list *tmp;
    struct mk_list *head;
    struct flb_tail_config *ctx = in_context;
    struct flb_tail_file *file;
    uint64_t pre;
    uint64_t total_processed = 0;

    /* Do a data chunk collection for each file */
    mk_list_foreach_safe(head, tmp, &ctx->files_static) {
        file = mk_list_entry(head, struct flb_tail_file, _head);

        /*
         * The list 'files_static' represents all the files that were discovered
         * on startup that already contains data: these are called 'static files'.
         *
         * When processing static files, we don't know what kind of content they
         * have and what kind of 'latency' might add to process all of them in
         * a row. Despite we always 'try' to do a full round and process a
         * fraction of them on every invocation of this function if we have a
         * huge number of files we will face latency and make the main pipeline
         * to degrade performance.
         *
         * In order to avoid this situation, we added a new option to the plugin
         * called 'static_batch_size' which basically defines how many bytes can
         * be processed on every invocation to process the static files.
         *
         * When the limit is reached, we just break the loop and as a side effect
         * we allow other events keep processing.
         */
        if (ctx->static_batch_size > 0 &&
            total_processed >= ctx->static_batch_size) {
            break;
        }

        /* get initial offset to calculate the number of processed bytes later */
        pre = file->offset;

        /* Process the file */
        ret = flb_tail_file_chunk(file);

        /* Update the total number of bytes processed */
        if (file->offset > pre) {
            total_processed += (file->offset - pre);
        }

        switch (ret) {
        case FLB_TAIL_ERROR:
            /* Could not longer read the file */
            flb_plg_debug(ctx->ins, "inode=%"PRIu64" collect static ERROR",
                          file->inode);
            flb_tail_file_remove(file);
            break;
        case FLB_TAIL_OK:
        case FLB_TAIL_BUSY:
            active++;
            break;
        case FLB_TAIL_WAIT:
            if (file->config->exit_on_eof) {
                flb_plg_info(ctx->ins, "inode=%"PRIu64" file=%s ended, stop",
                             file->inode, file->name);
                if (ctx->files_static_count == 1) {
                    flb_engine_exit(config);
                }
            }
            /* Promote file to 'events' type handler */
            flb_plg_debug(ctx->ins, "inode=%"PRIu64" file=%s promote to TAIL_EVENT",
                          file->inode, file->name);

            /*
             * When promoting a file from 'static' to 'event' mode, the promoter
             * will check if the file has been rotated while it was being
             * processed on this function, if so, it will try to check for the
             * following condition:
             *
             *   "discover a new possible file created due to rotation"
             *
             * If the condition above is met, a new file entry will be added to
             * the list that we are processing and a 'new signal' will be send
             * to the signal manager. But the signal manager will trigger the
             * message only if no pending messages exists (to avoid queue size
             * exhaustion).
             *
             * All good, but there is a corner case where if no 'active' files
             * exists, the signal will be read and this function will not be
             * called again and since the signal did not triggered the
             * message, the 'new file' enqueued by the nested function
             * might stay in stale mode (note that altering the length of this
             * list will not be reflected yet)
             *
             * To fix the corner case, we use a variable called 'alter_size'
             * that determinate if the size of the list keeps the same after
             * a rotation, so it means: a new file was added.
             *
             * We use 'alter_size' as a helper in the conditional below to know
             * when to stop processing the static list.
             */
            if (alter_size == 0) {
                pre_size = ctx->files_static_count;
            }
            ret = flb_tail_file_to_event(file);
            if (ret == -1) {
                flb_plg_debug(ctx->ins, "file=%s cannot promote, unregistering",
                              file->name);
                flb_tail_file_remove(file);
            }

            if (alter_size == 0) {
                pos_size = ctx->files_static_count;
                if (pre_size == pos_size) {
                    alter_size++;
                }
            }
            break;
        }
    }

    /*
     * If there are no more active static handlers, we consume the 'byte' that
     * triggered this event so this is not longer called again.
     */
    if (active == 0 && alter_size == 0) {
        consume_byte(ctx->ch_manager[0]);
        ctx->ch_reads++;
        completed = FLB_TRUE;
    }

    /* Debugging number of processed bytes */
    if (flb_log_check_level(ctx->ins->log_level, FLB_LOG_DEBUG)) {
        flb_utils_bytes_to_human_readable_size(total_processed,
                                               s_size, sizeof(s_size));
        if (completed) {
            flb_plg_debug(ctx->ins, "[static files] processed %s, done", s_size);
        }
        else {
            flb_plg_debug(ctx->ins, "[static files] processed %s", s_size);
        }
    }

    return 0;
}

static int in_tail_watcher_callback(struct flb_input_instance *ins,
                                    struct flb_config *config, void *context)
{
    int ret = 0;
    struct mk_list *tmp;
    struct mk_list *head;
    struct flb_tail_config *ctx = context;
    struct flb_tail_file *file;
    (void) config;

    mk_list_foreach_safe(head, tmp, &ctx->files_event) {
        file = mk_list_entry(head, struct flb_tail_file, _head);
        if (file->is_link == FLB_TRUE) {
            ret = flb_tail_file_is_rotated(ctx, file);
            if (ret == FLB_FALSE) {
                continue;
            }

            /* The symbolic link name has been rotated */
            flb_tail_file_rotated(file);
        }
    }
    return ret;
}

int in_tail_collect_event(void *file, struct flb_config *config)
{
    int ret;
    struct flb_file_stat st;
    struct flb_tail_file *f = file;

    ret = flb_file_fstat(f->fd, &st);
    if (ret == -1) {
        flb_tail_file_remove(f);
        return 0;
    }

    ret = flb_tail_file_chunk(f);
    switch (ret) {
    case FLB_TAIL_ERROR:
        /* Could not longer read the file */
        flb_tail_file_remove(f);
        break;
    case FLB_TAIL_OK:
    case FLB_TAIL_WAIT:
        break;
    }

    return 0;
}

/* Initialize plugin */
static int in_tail_init(struct flb_input_instance *in,
                        struct flb_config *config, void *data)
{
    int ret = -1;
    struct flb_tail_config *ctx = NULL;

    /* Allocate space for the configuration */
    ctx = flb_tail_config_create(in, config);
    if (!ctx) {
        return -1;
    }
    ctx->ins = in;

    /* Initialize file-system watcher */
    ret = flb_tail_fs_init(in, ctx, config);
    if (ret == -1) {
        flb_tail_config_destroy(ctx);
        return -1;
    }

    /* Scan path */
    flb_tail_scan(ctx->path_list, ctx);

    /*
     * After the first scan (on start time), all new files discovered needs to be
     * read from head, so we switch the 'read_from_head' flag to true so any
     * other file discovered after a scan or a rotation are read from the
     * beginning.
     */
    ctx->read_from_head = FLB_TRUE;

    /* Set plugin context */
    flb_input_set_context(in, ctx);

    /* Register an event collector */
    ret = flb_input_set_collector_event(in, in_tail_collect_static,
                                        ctx->ch_manager[0], config);
    if (ret == -1) {
        flb_tail_config_destroy(ctx);
        return -1;
    }
    ctx->coll_fd_static = ret;

    /* Register re-scan: time managed by 'refresh_interval' property */
    ret = flb_input_set_collector_time(in, flb_tail_scan_callback,
                                       ctx->refresh_interval_sec,
                                       ctx->refresh_interval_nsec,
                                       config);
    if (ret == -1) {
        flb_tail_config_destroy(ctx);
        return -1;
    }
    ctx->coll_fd_scan = ret;

    /* Register watcher, interval managed by 'watcher_interval' property */
    ret = flb_input_set_collector_time(in, in_tail_watcher_callback,
                                       ctx->watcher_interval, 0,
                                       config);
    if (ret == -1) {
        flb_tail_config_destroy(ctx);
        return -1;
    }
    ctx->coll_fd_watcher = ret;

    /* Register callback to purge rotated files */
    ret = flb_input_set_collector_time(in, flb_tail_file_purge,
                                       ctx->rotate_wait, 0,
                                       config);
    if (ret == -1) {
        flb_tail_config_destroy(ctx);
        return -1;
    }
    ctx->coll_fd_rotated = ret;

    /* Register callback to process pending bytes in promoted files */
    ret = flb_input_set_collector_event(in, in_tail_collect_pending,
                                        ctx->ch_pending[0], config);//1, 0, config);
    if (ret == -1) {
        flb_tail_config_destroy(ctx);
        return -1;
    }
    ctx->coll_fd_pending = ret;


    if (ctx->multiline == FLB_TRUE && ctx->parser) {
        ctx->parser = NULL;
        flb_plg_warn(in, "on multiline mode 'Parser' is not allowed "
                     "(parser disabled)");
    }

    /* Register callback to process docker mode queued buffer */
    if (ctx->docker_mode == FLB_TRUE) {
        ret = flb_input_set_collector_time(in, flb_tail_dmode_pending_flush,
                                           ctx->docker_mode_flush, 0,
                                           config);
        if (ret == -1) {
            ctx->docker_mode = FLB_FALSE;
            flb_tail_config_destroy(ctx);
            return -1;
        }
        ctx->coll_fd_dmode_flush = ret;
    }

#ifdef FLB_HAVE_PARSER
    /* Register callback to process multiline queued buffer */
    if (ctx->multiline == FLB_TRUE) {
        ret = flb_input_set_collector_time(in, flb_tail_mult_pending_flush,
                                           ctx->multiline_flush, 0,
                                           config);
        if (ret == -1) {
            ctx->multiline = FLB_FALSE;
            flb_tail_config_destroy(ctx);
            return -1;
        }
        ctx->coll_fd_mult_flush = ret;
    }
#endif

    return 0;
}

/* Pre-run callback / before the event loop */
static int in_tail_pre_run(struct flb_input_instance *ins,
                           struct flb_config *config, void *in_context)
{
    struct flb_tail_config *ctx = in_context;
    (void) ins;

    return tail_signal_manager(ctx);
}

static int in_tail_exit(void *data, struct flb_config *config)
{
    (void) *config;
    struct flb_tail_config *ctx = data;

    flb_tail_file_remove_all(ctx);
    flb_tail_fs_exit(ctx);
    flb_tail_config_destroy(ctx);

    return 0;
}

static void in_tail_pause(void *data, struct flb_config *config)
{
    struct flb_tail_config *ctx = data;

    /*
     * Pause general collectors:
     *
     * - static : static files lookup before promotion
     */
    flb_input_collector_pause(ctx->coll_fd_static, ctx->ins);
    flb_input_collector_pause(ctx->coll_fd_pending, ctx->ins);

    if (ctx->docker_mode == FLB_TRUE) {
        flb_input_collector_pause(ctx->coll_fd_dmode_flush, ctx->ins);
        if (config->is_ingestion_active == FLB_FALSE) {
            flb_plg_info(ctx->ins, "flushing pending docker mode data...");
            flb_tail_dmode_pending_flush_all(ctx);
        }
    }

    if (ctx->multiline == FLB_TRUE) {
        flb_input_collector_pause(ctx->coll_fd_mult_flush, ctx->ins);
        if (config->is_ingestion_active == FLB_FALSE) {
            flb_plg_info(ctx->ins, "flushing pending multiline data...");
            flb_tail_mult_pending_flush_all(ctx);
        }
    }

    /* Pause file system backend handlers */
    flb_tail_fs_pause(ctx);
}

static void in_tail_resume(void *data, struct flb_config *config)
{
    struct flb_tail_config *ctx = data;

    flb_input_collector_resume(ctx->coll_fd_static, ctx->ins);
    flb_input_collector_resume(ctx->coll_fd_pending, ctx->ins);

    if (ctx->docker_mode == FLB_TRUE) {
        flb_input_collector_resume(ctx->coll_fd_dmode_flush, ctx->ins);
    }

    if (ctx->multiline == FLB_TRUE) {
        flb_input_collector_resume(ctx->coll_fd_mult_flush, ctx->ins);
    }

    /* Pause file system backend handlers */
    flb_tail_fs_resume(ctx);
}

/* Configuration properties map */
static struct flb_config_map config_map[] = {
    {
     FLB_CONFIG_MAP_CLIST, "path", NULL,
     0, FLB_TRUE, offsetof(struct flb_tail_config, path_list),
     "pattern specifying log files or multiple ones through "
     "the use of common wildcards."
    },
    {
     FLB_CONFIG_MAP_CLIST, "exclude_path", NULL,
     0, FLB_TRUE, offsetof(struct flb_tail_config, exclude_list),
     "Set one or multiple shell patterns separated by commas to exclude "
     "files matching a certain criteria, e.g: 'exclude_path *.gz,*.zip'"
    },
    {
     FLB_CONFIG_MAP_STR, "key", "log",
     0, FLB_TRUE, offsetof(struct flb_tail_config, key),
     "when a message is unstructured (no parser applied), it's appended "
     "as a string under the key name log. This option allows to define an "
     "alternative name for that key."
    },
    {
     FLB_CONFIG_MAP_BOOL, "read_from_head", "false",
     0, FLB_TRUE, offsetof(struct flb_tail_config, read_from_head),
     "For new discovered files on start (without a database offset/position), read the "
     "content from the head of the file, not tail."
    },
    {
     FLB_CONFIG_MAP_STR, "refresh_interval", "60",
     0, FLB_FALSE, 0,
     "interval to refresh the list of watched files expressed in seconds."
    },
    {
     FLB_CONFIG_MAP_TIME, "watcher_interval", "2s",
     0, FLB_TRUE, offsetof(struct flb_tail_config, watcher_interval),
    },
    {
     FLB_CONFIG_MAP_TIME, "progress_check_interval", "2s",
     0, FLB_TRUE, offsetof(struct flb_tail_config, progress_check_interval),
    },
    {
     FLB_CONFIG_MAP_INT, "progress_check_interval_nsec", "0",
     0, FLB_TRUE, offsetof(struct flb_tail_config, progress_check_interval_nsec),
    },
    {
     FLB_CONFIG_MAP_TIME, "rotate_wait", FLB_TAIL_ROTATE_WAIT,
     0, FLB_TRUE, offsetof(struct flb_tail_config, rotate_wait),
     "specify the number of extra time in seconds to monitor a file once is "
     "rotated in case some pending data is flushed."
    },
    {
     FLB_CONFIG_MAP_BOOL, "docker_mode", "false",
     0, FLB_TRUE, offsetof(struct flb_tail_config, docker_mode),
     "If enabled, the plugin will recombine split Docker log lines before "
     "passing them to any parser as configured above. This mode cannot be "
     "used at the same time as Multiline."
    },
    {
     FLB_CONFIG_MAP_INT, "docker_mode_flush", "4",
     0, FLB_TRUE, offsetof(struct flb_tail_config, docker_mode_flush),
     "wait period time in seconds to flush queued unfinished split lines."

    },
#ifdef FLB_HAVE_REGEX
    {
     FLB_CONFIG_MAP_STR, "docker_mode_parser", NULL,
     0, FLB_FALSE, 0,
     "specify the parser name to fetch log first line for muliline log"
    },
#endif
    {
     FLB_CONFIG_MAP_STR, "path_key", NULL,
     0, FLB_TRUE, offsetof(struct flb_tail_config, path_key),
     "set the 'key' name where the name of monitored file will be appended."
    },
    {
     FLB_CONFIG_MAP_STR, "offset_key", NULL,
     0, FLB_TRUE, offsetof(struct flb_tail_config, offset_key),
     "set the 'key' name where the offset of monitored file will be appended."
    },
    {
     FLB_CONFIG_MAP_TIME, "ignore_older", "0",
     0, FLB_TRUE, offsetof(struct flb_tail_config, ignore_older),
     "ignore files older than 'ignore_older'. Supports m,h,d (minutes, "
     "hours, days) syntax. Default behavior is to read all the files."
    },
    {
     FLB_CONFIG_MAP_SIZE, "buffer_chunk_size", FLB_TAIL_CHUNK,
     0, FLB_TRUE, offsetof(struct flb_tail_config, buf_chunk_size),
     "set the initial buffer size to read data from files. This value is "
     "used too to increase buffer size."
    },
    {
     FLB_CONFIG_MAP_SIZE, "buffer_max_size", FLB_TAIL_CHUNK,
     0, FLB_TRUE, offsetof(struct flb_tail_config, buf_max_size),
     "set the limit of the buffer size per monitored file. When a buffer "
     "needs to be increased (e.g: very long lines), this value is used to "
     "restrict how much the memory buffer can grow. If reading a file exceed "
     "this limit, the file is removed from the monitored file list."
    },
    {
     FLB_CONFIG_MAP_SIZE, "static_batch_size", FLB_TAIL_STATIC_BATCH_SIZE,
     0, FLB_TRUE, offsetof(struct flb_tail_config, static_batch_size),
     "On start, Fluent Bit might process files which already contains data, "
     "these files are called 'static' files. The configuration property "
     "in question set's the maximum number of bytes to process per iteration "
     "for the static files monitored."
    },
    {
     FLB_CONFIG_MAP_SIZE, "event_batch_size", FLB_TAIL_EVENT_BATCH_SIZE,
     0, FLB_TRUE, offsetof(struct flb_tail_config, event_batch_size),
     "When Fluent Bit is processing files in event based mode the amount of"
     "data available for consumption could be too much and cause the input plugin "
     "to over extend and smother other plugins"
     "The configuration property sets the maximum number of bytes to process per iteration "
     "for the files monitored (in event mode)."
    },
    {
     FLB_CONFIG_MAP_BOOL, "skip_long_lines", "false",
     0, FLB_TRUE, offsetof(struct flb_tail_config, skip_long_lines),
     "if a monitored file reach it buffer capacity due to a very long line "
     "(buffer_max_size), the default behavior is to stop monitoring that "
     "file. This option alter that behavior and instruct Fluent Bit to skip "
     "long lines and continue processing other lines that fits into the buffer."
    },
    {
     FLB_CONFIG_MAP_BOOL, "exit_on_eof", "false",
     0, FLB_TRUE, offsetof(struct flb_tail_config, exit_on_eof),
     "exit Fluent Bit when reaching EOF on a monitored file."
    },

    {
     FLB_CONFIG_MAP_BOOL, "skip_empty_lines", "false",
     0, FLB_TRUE, offsetof(struct flb_tail_config, skip_empty_lines),
     "Allows to skip empty lines."
    },

#ifdef FLB_HAVE_INOTIFY
    {
     FLB_CONFIG_MAP_BOOL, "inotify_watcher", "true",
     0, FLB_TRUE, offsetof(struct flb_tail_config, inotify_watcher),
     "set to false to use file stat watcher instead of inotify."
    },
#endif
#ifdef FLB_HAVE_REGEX
    {
     FLB_CONFIG_MAP_STR, "parser", NULL,
     0, FLB_FALSE, 0,
     "specify the parser name to process an unstructured message."
    },
    {
     FLB_CONFIG_MAP_STR, "tag_regex", NULL,
     0, FLB_FALSE, 0,
     "set a regex to extract fields from the file name and use them later to "
     "compose the Tag."
    },
#endif

#ifdef FLB_HAVE_SQLDB
    {
     FLB_CONFIG_MAP_STR, "db", NULL,
     0, FLB_FALSE, 0,
     "set a database file to keep track of monitored files and it offsets."
    },
    {
     FLB_CONFIG_MAP_STR, "db.sync", "normal",
     0, FLB_FALSE, 0,
     "set a database sync method. values: extra, full, normal and off."
    },
    {
     FLB_CONFIG_MAP_BOOL, "db.locking", "false",
     0, FLB_TRUE, offsetof(struct flb_tail_config, db_locking),
     "set exclusive locking mode, increase performance but don't allow "
     "external connections to the database file."
    },
    {
     FLB_CONFIG_MAP_STR, "db.journal_mode", "WAL",
     0, FLB_TRUE, offsetof(struct flb_tail_config, db_journal_mode),
     "Option to provide WAL configuration for Work Ahead Logging mechanism (WAL). Enabling WAL "
     "provides higher performance. Note that WAL is not compatible with "
     "shared network file systems."
    },
#endif

    /* Multiline Options */
#ifdef FLB_HAVE_PARSER
    {
     FLB_CONFIG_MAP_BOOL, "multiline", "false",
     0, FLB_TRUE, offsetof(struct flb_tail_config, multiline),
     "if enabled, the plugin will try to discover multiline messages and use "
     "the proper parsers to compose the outgoing messages. Note that when this "
     "option is enabled the Parser option is not used."
    },
    {
     FLB_CONFIG_MAP_TIME, "multiline_flush", FLB_TAIL_MULT_FLUSH,
     0, FLB_TRUE, offsetof(struct flb_tail_config, multiline_flush),
     "wait period time in seconds to process queued multiline messages."
    },
    {
     FLB_CONFIG_MAP_STR, "parser_firstline", NULL,
     0, FLB_FALSE, 0,
     "name of the parser that matches the beginning of a multiline message. "
     "Note that the regular expression defined in the parser must include a "
     "group name (named capture)."
    },
    {
     FLB_CONFIG_MAP_STR_PREFIX, "parser_", NULL,
     0, FLB_FALSE, 0,
     "optional extra parser to interpret and structure multiline entries. This "
     "option can be used to define multiple parsers, e.g: Parser_1 ab1, "
     "Parser_2 ab2, Parser_N abN."
    },

    /* Multiline Core Engine based API */
    {
     FLB_CONFIG_MAP_CLIST, "multiline.parser", NULL,
     FLB_CONFIG_MAP_MULT, FLB_TRUE, offsetof(struct flb_tail_config, multiline_parsers),
     "specify one or multiple multiline parsers: docker, cri, go, java, etc."
    },
#endif

    /* EOF */
    {0}
};

struct flb_input_plugin in_tail_plugin = {
    .name         = "tail",
    .description  = "Tail files",
    .cb_init      = in_tail_init,
    .cb_pre_run   = in_tail_pre_run,
    .cb_collect   = NULL,
    .cb_flush_buf = NULL,
    .cb_pause     = in_tail_pause,
    .cb_resume    = in_tail_resume,
    .cb_exit      = in_tail_exit,
    .config_map   = config_map,
    .flags        = 0
};<|MERGE_RESOLUTION|>--- conflicted
+++ resolved
@@ -76,27 +76,18 @@
     mk_list_foreach_safe(head, tmp, &ctx->files_event) {
         file = mk_list_entry(head, struct flb_tail_file, _head);
 
-<<<<<<< HEAD
-        if (file->watch_fd == -1) {
+        if (file->watch_fd == -1 ||
+            (file->offset >= file->size)) {
             /* Gather current file size */
             ret = flb_file_fstat(file->fd, &st);
-=======
-        if (file->watch_fd == -1 ||
-            (file->offset >= file->size)) {
-            ret = fstat(file->fd, &st);
-
->>>>>>> 92e0435f
+
             if (ret == -1) {
                 flb_errno();
                 flb_tail_file_remove(file);
                 continue;
             }
-<<<<<<< HEAD
+
             file->size = st.size;
-=======
-
-            file->size = st.st_size;
->>>>>>> 92e0435f
             file->pending_bytes = (file->size - file->offset);
         }
         else {
@@ -137,13 +128,8 @@
              * Adjust counter to verify if we need a further read(2) later.
              * For more details refer to tail_fs_inotify.c:96.
              */
-<<<<<<< HEAD
-            if (file->offset < st.size) {
-                file->pending_bytes = (st.size - file->offset);
-=======
             if (file->offset < file->size) {
                 file->pending_bytes = (file->size - file->offset);
->>>>>>> 92e0435f
                 active++;
             }
             else {
